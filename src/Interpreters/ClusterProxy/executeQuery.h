#pragma once

#include <Parsers/IAST.h>

namespace DB
{

struct Settings;
class Context;
class Cluster;
struct SelectQueryInfo;

class Pipe;
class QueryPlan;

namespace ClusterProxy
{

class IStreamFactory;

/// Update settings for Distributed query.
///
/// - Removes different restrictions (like max_concurrent_queries_for_user, max_memory_usage_for_user, etc.)
///   (but only if cluster does not have secret, since if it has, the user is the same)
/// - Update some settings depends on force_optimize_skip_unused_shards and:
///   - force_optimize_skip_unused_shards_nesting
///   - optimize_skip_unused_shards_nesting
///
/// @return new Context with adjusted settings
Context updateSettingsForCluster(const Cluster & cluster, const Context & context, const Settings & settings, Poco::Logger * log = nullptr);

/// Execute a distributed query, creating a vector of BlockInputStreams, from which the result can be read.
/// `stream_factory` object encapsulates the logic of creating streams for a different type of query
/// (currently SELECT, DESCRIBE).
<<<<<<< HEAD
void executeQuery(
    QueryPlan & query_plan,
    IStreamFactory & stream_factory, const ClusterPtr & cluster, Poco::Logger * log,
    const ASTPtr & query_ast, const Context & context, const Settings & settings, const SelectQueryInfo & query_info);
=======
Pipe executeQuery(
    IStreamFactory & stream_factory, Poco::Logger * log, const ASTPtr & query_ast, const Context & context, const SelectQueryInfo & query_info);
>>>>>>> 059357d5

}

}<|MERGE_RESOLUTION|>--- conflicted
+++ resolved
@@ -32,15 +32,10 @@
 /// Execute a distributed query, creating a vector of BlockInputStreams, from which the result can be read.
 /// `stream_factory` object encapsulates the logic of creating streams for a different type of query
 /// (currently SELECT, DESCRIBE).
-<<<<<<< HEAD
 void executeQuery(
     QueryPlan & query_plan,
-    IStreamFactory & stream_factory, const ClusterPtr & cluster, Poco::Logger * log,
-    const ASTPtr & query_ast, const Context & context, const Settings & settings, const SelectQueryInfo & query_info);
-=======
-Pipe executeQuery(
-    IStreamFactory & stream_factory, Poco::Logger * log, const ASTPtr & query_ast, const Context & context, const SelectQueryInfo & query_info);
->>>>>>> 059357d5
+    IStreamFactory & stream_factory, Poco::Logger * log,
+    const ASTPtr & query_ast, const Context & context, const SelectQueryInfo & query_info);
 
 }
 
