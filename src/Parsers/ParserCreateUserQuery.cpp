#include <Parsers/ParserCreateUserQuery.h>
#include <Parsers/ASTCreateUserQuery.h>
#include <Parsers/CommonParsers.h>
#include <Parsers/parseUserName.h>
#include <Parsers/parseIdentifierOrStringLiteral.h>
#include <Parsers/ExpressionElementParsers.h>
#include <Parsers/ExpressionListParsers.h>
#include <Parsers/ASTLiteral.h>
#include <Parsers/ASTExtendedRoleSet.h>
#include <Parsers/ParserExtendedRoleSet.h>
#include <Parsers/ASTSettingsProfileElement.h>
#include <Parsers/ParserSettingsProfileElement.h>
#include <ext/range.h>
#include <boost/algorithm/string/predicate.hpp>


namespace DB
{
namespace ErrorCodes
{
}


namespace
{
    bool parseRenameTo(IParserBase::Pos & pos, Expected & expected, String & new_name, std::optional<String> & new_host_pattern)
    {
        return IParserBase::wrapParseImpl(pos, [&]
        {
            if (!ParserKeyword{"RENAME TO"}.ignore(pos, expected))
                return false;

            return parseUserName(pos, expected, new_name, new_host_pattern);
        });
    }


    bool parseAuthentication(IParserBase::Pos & pos, Expected & expected, std::optional<Authentication> & authentication)
    {
        return IParserBase::wrapParseImpl(pos, [&]
        {
            if (ParserKeyword{"NOT IDENTIFIED"}.ignore(pos, expected))
            {
                authentication = Authentication{Authentication::NO_PASSWORD};
                return true;
            }

            if (!ParserKeyword{"IDENTIFIED"}.ignore(pos, expected))
                return false;

            std::optional<Authentication::Type> type;
            bool expect_password = false;
            bool expect_hash = false;

            if (ParserKeyword{"WITH"}.ignore(pos, expected))
            {
                for (auto check_type : ext::range(Authentication::MAX_TYPE))
                {
                    if (ParserKeyword{Authentication::TypeInfo::get(check_type).raw_name}.ignore(pos, expected))
                    {
                        type = check_type;
                        expect_password = (check_type != Authentication::NO_PASSWORD);
                        break;
                    }
                }

                if (!type)
                {
                    if (ParserKeyword{"SHA256_HASH"}.ignore(pos, expected))
                    {
                        type = Authentication::SHA256_PASSWORD;
                        expect_hash = true;
                    }
                    else if (ParserKeyword{"DOUBLE_SHA1_HASH"}.ignore(pos, expected))
                    {
                        type = Authentication::DOUBLE_SHA1_PASSWORD;
                        expect_hash = true;
                    }
                    else
                        return false;
                }
            }

            if (!type)
            {
                type = Authentication::SHA256_PASSWORD;
                expect_password = true;
            }

            String password;
            if (expect_password || expect_hash)
            {
                ASTPtr ast;
                if (!ParserKeyword{"BY"}.ignore(pos, expected) || !ParserStringLiteral{}.parse(pos, ast, expected))
                    return false;

                password = ast->as<const ASTLiteral &>().value.safeGet<String>();
            }

<<<<<<< HEAD
            if (ParserKeyword{"LDAP"}.ignore(pos, expected))
            {
                String server_name;
                if (!parseByPassword(pos, expected, server_name))
                    return false;

                authentication = Authentication{Authentication::LDAP_PASSWORD};
                authentication->setLDAPServerName(server_name);
                return true;
            }

            if (!ParserKeyword{"NO_PASSWORD"}.ignore(pos, expected))
                return false;
=======
            authentication = Authentication{*type};
            if (expect_password)
                authentication->setPassword(password);
            else if (expect_hash)
                authentication->setPasswordHashHex(password);
>>>>>>> 04bdffd9

            return true;
        });
    }


    bool parseHosts(IParserBase::Pos & pos, Expected & expected, const char * prefix, std::optional<AllowedClientHosts> & hosts)
    {
        return IParserBase::wrapParseImpl(pos, [&]
        {
            if (prefix && !ParserKeyword{prefix}.ignore(pos, expected))
                return false;

            if (!ParserKeyword{"HOST"}.ignore(pos, expected))
                return false;

            if (ParserKeyword{"ANY"}.ignore(pos, expected))
            {
                if (!hosts)
                    hosts.emplace();
                hosts->addAnyHost();
                return true;
            }

            if (ParserKeyword{"NONE"}.ignore(pos, expected))
            {
                if (!hosts)
                    hosts.emplace();
                return true;
            }

            AllowedClientHosts new_hosts;
            do
            {
                if (ParserKeyword{"LOCAL"}.ignore(pos, expected))
                {
                    new_hosts.addLocalHost();
                }
                else if (ParserKeyword{"REGEXP"}.ignore(pos, expected))
                {
                    ASTPtr ast;
                    if (!ParserList{std::make_unique<ParserStringLiteral>(), std::make_unique<ParserToken>(TokenType::Comma), false}.parse(pos, ast, expected))
                        return false;

                    for (const auto & name_regexp_ast : ast->children)
                        new_hosts.addNameRegexp(name_regexp_ast->as<const ASTLiteral &>().value.safeGet<String>());
                }
                else if (ParserKeyword{"NAME"}.ignore(pos, expected))
                {
                    ASTPtr ast;
                    if (!ParserList{std::make_unique<ParserStringLiteral>(), std::make_unique<ParserToken>(TokenType::Comma), false}.parse(pos, ast, expected))
                        return false;

                    for (const auto & name_ast : ast->children)
                        new_hosts.addName(name_ast->as<const ASTLiteral &>().value.safeGet<String>());
                }
                else if (ParserKeyword{"IP"}.ignore(pos, expected))
                {
                    ASTPtr ast;
                    if (!ParserList{std::make_unique<ParserStringLiteral>(), std::make_unique<ParserToken>(TokenType::Comma), false}.parse(pos, ast, expected))
                        return false;

                    for (const auto & subnet_ast : ast->children)
                        new_hosts.addSubnet(subnet_ast->as<const ASTLiteral &>().value.safeGet<String>());
                }
                else if (ParserKeyword{"LIKE"}.ignore(pos, expected))
                {
                    ASTPtr ast;
                    if (!ParserList{std::make_unique<ParserStringLiteral>(), std::make_unique<ParserToken>(TokenType::Comma), false}.parse(pos, ast, expected))
                        return false;

                    for (const auto & pattern_ast : ast->children)
                        new_hosts.addLikePattern(pattern_ast->as<const ASTLiteral &>().value.safeGet<String>());
                }
                else
                    return false;
            }
            while (ParserToken{TokenType::Comma}.ignore(pos, expected));

            if (!hosts)
                hosts.emplace();
            hosts->add(new_hosts);
            return true;
        });
    }


    bool parseDefaultRoles(IParserBase::Pos & pos, Expected & expected, bool id_mode, std::shared_ptr<ASTExtendedRoleSet> & default_roles)
    {
        return IParserBase::wrapParseImpl(pos, [&]
        {
            if (!ParserKeyword{"DEFAULT ROLE"}.ignore(pos, expected))
                return false;

            ASTPtr ast;
            if (!ParserExtendedRoleSet{}.enableCurrentUserKeyword(false).useIDMode(id_mode).parse(pos, ast, expected))
                return false;

            default_roles = typeid_cast<std::shared_ptr<ASTExtendedRoleSet>>(ast);
            return true;
        });
    }


    bool parseSettings(IParserBase::Pos & pos, Expected & expected, bool id_mode, std::shared_ptr<ASTSettingsProfileElements> & settings)
    {
        return IParserBase::wrapParseImpl(pos, [&]
        {
            if (!ParserKeyword{"SETTINGS"}.ignore(pos, expected))
                return false;

            ASTPtr new_settings_ast;
            if (!ParserSettingsProfileElements{}.useIDMode(id_mode).parse(pos, new_settings_ast, expected))
                return false;

            if (!settings)
                settings = std::make_shared<ASTSettingsProfileElements>();
            const auto & new_settings = new_settings_ast->as<const ASTSettingsProfileElements &>();
            settings->elements.insert(settings->elements.end(), new_settings.elements.begin(), new_settings.elements.end());
            return true;
        });
    }

    bool parseOnCluster(IParserBase::Pos & pos, Expected & expected, String & cluster)
    {
        return IParserBase::wrapParseImpl(pos, [&]
        {
            return ParserKeyword{"ON"}.ignore(pos, expected) && ASTQueryWithOnCluster::parse(pos, cluster, expected);
        });
    }
}


bool ParserCreateUserQuery::parseImpl(Pos & pos, ASTPtr & node, Expected & expected)
{
    bool alter = false;
    if (attach_mode)
    {
        if (!ParserKeyword{"ATTACH USER"}.ignore(pos, expected))
            return false;
    }
    else
    {
        if (ParserKeyword{"ALTER USER"}.ignore(pos, expected))
            alter = true;
        else if (!ParserKeyword{"CREATE USER"}.ignore(pos, expected))
            return false;
    }

    bool if_exists = false;
    bool if_not_exists = false;
    bool or_replace = false;
    if (alter)
    {
        if (ParserKeyword{"IF EXISTS"}.ignore(pos, expected))
            if_exists = true;
    }
    else
    {
        if (ParserKeyword{"IF NOT EXISTS"}.ignore(pos, expected))
            if_not_exists = true;
        else if (ParserKeyword{"OR REPLACE"}.ignore(pos, expected))
            or_replace = true;
    }

    String name;
    std::optional<String> host_pattern;
    if (!parseUserName(pos, expected, name, host_pattern))
        return false;

    String new_name;
    std::optional<String> new_host_pattern;
    std::optional<Authentication> authentication;
    std::optional<AllowedClientHosts> hosts;
    std::optional<AllowedClientHosts> add_hosts;
    std::optional<AllowedClientHosts> remove_hosts;
    std::shared_ptr<ASTExtendedRoleSet> default_roles;
    std::shared_ptr<ASTSettingsProfileElements> settings;
    String cluster;

    while (true)
    {
        if (!authentication && parseAuthentication(pos, expected, authentication))
            continue;

        if (parseHosts(pos, expected, nullptr, hosts))
            continue;

        if (parseSettings(pos, expected, attach_mode, settings))
            continue;

        if (!default_roles && parseDefaultRoles(pos, expected, attach_mode, default_roles))
            continue;

        if (cluster.empty() && parseOnCluster(pos, expected, cluster))
            continue;

        if (alter)
        {
            if (new_name.empty() && parseRenameTo(pos, expected, new_name, new_host_pattern))
                continue;

            if (parseHosts(pos, expected, "ADD", add_hosts) || parseHosts(pos, expected, "DROP", remove_hosts))
                continue;
        }

        break;
    }

    if (!hosts)
    {
        if (!alter && host_pattern)
            hosts.emplace().addLikePattern(*host_pattern);
        else if (alter && new_host_pattern)
            hosts.emplace().addLikePattern(*new_host_pattern);
    }

    auto query = std::make_shared<ASTCreateUserQuery>();
    node = query;

    query->alter = alter;
    query->attach = attach_mode;
    query->if_exists = if_exists;
    query->if_not_exists = if_not_exists;
    query->or_replace = or_replace;
    query->cluster = std::move(cluster);
    query->name = std::move(name);
    query->new_name = std::move(new_name);
    query->authentication = std::move(authentication);
    query->hosts = std::move(hosts);
    query->add_hosts = std::move(add_hosts);
    query->remove_hosts = std::move(remove_hosts);
    query->default_roles = std::move(default_roles);
    query->settings = std::move(settings);

    return true;
}
}<|MERGE_RESOLUTION|>--- conflicted
+++ resolved
@@ -51,6 +51,7 @@
             std::optional<Authentication::Type> type;
             bool expect_password = false;
             bool expect_hash = false;
+            bool expect_server = false;
 
             if (ParserKeyword{"WITH"}.ignore(pos, expected))
             {
@@ -59,7 +60,8 @@
                     if (ParserKeyword{Authentication::TypeInfo::get(check_type).raw_name}.ignore(pos, expected))
                     {
                         type = check_type;
-                        expect_password = (check_type != Authentication::NO_PASSWORD);
+                        expect_password = (check_type != Authentication::NO_PASSWORD && check_type != Authentication::LDAP_PASSWORD);
+                        expect_server = (check_type == Authentication::LDAP_PASSWORD);
                         break;
                     }
                 }
@@ -87,37 +89,23 @@
                 expect_password = true;
             }
 
-            String password;
-            if (expect_password || expect_hash)
+            String value;
+            if (expect_password || expect_hash || expect_server)
             {
                 ASTPtr ast;
                 if (!ParserKeyword{"BY"}.ignore(pos, expected) || !ParserStringLiteral{}.parse(pos, ast, expected))
                     return false;
 
-                password = ast->as<const ASTLiteral &>().value.safeGet<String>();
-            }
-
-<<<<<<< HEAD
-            if (ParserKeyword{"LDAP"}.ignore(pos, expected))
-            {
-                String server_name;
-                if (!parseByPassword(pos, expected, server_name))
-                    return false;
-
-                authentication = Authentication{Authentication::LDAP_PASSWORD};
-                authentication->setLDAPServerName(server_name);
-                return true;
-            }
-
-            if (!ParserKeyword{"NO_PASSWORD"}.ignore(pos, expected))
-                return false;
-=======
+                value = ast->as<const ASTLiteral &>().value.safeGet<String>();
+            }
+
             authentication = Authentication{*type};
             if (expect_password)
-                authentication->setPassword(password);
+                authentication->setPassword(value);
             else if (expect_hash)
-                authentication->setPasswordHashHex(password);
->>>>>>> 04bdffd9
+                authentication->setPasswordHashHex(value);
+            else if (expect_server)
+                authentication->setLDAPServerName(value);
 
             return true;
         });
