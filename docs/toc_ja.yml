nav:

- 'Introduction':
  - 'Overview': 'index.md'
  - 'Distinctive Features of ClickHouse': 'introduction/distinctive_features.md'
  - 'ClickHouse Features that Can Be Considered Disadvantages': 'introduction/features_considered_disadvantages.md'
  - 'Performance': 'introduction/performance.md'
  - 'History': 'introduction/history.md'
  - 'Adopters': 'introduction/adopters.md'

- 'Getting Started':
  - 'hidden': 'getting_started/index.md'
  - 'Installation': 'getting_started/install.md'
  - 'Tutorial': 'getting_started/tutorial.md'
  - 'Example Datasets':
    - 'OnTime': 'getting_started/example_datasets/ontime.md'
    - 'New York Taxi Data': 'getting_started/example_datasets/nyc_taxi.md'
    - 'AMPLab Big Data Benchmark': 'getting_started/example_datasets/amplab_benchmark.md'
    - 'WikiStat': 'getting_started/example_datasets/wikistat.md'
    - 'Terabyte Click Logs from Criteo': 'getting_started/example_datasets/criteo.md'
    - 'Star Schema Benchmark': 'getting_started/example_datasets/star_schema.md'
    - 'Yandex.Metrica Data': 'getting_started/example_datasets/metrica.md'

- 'Interfaces':
  - 'Introduction': 'interfaces/index.md'
  - 'Command-Line Client': 'interfaces/cli.md'
  - 'Native Interface (TCP)': 'interfaces/tcp.md'
  - 'HTTP Interface': 'interfaces/http.md'
  - 'MySQL Interface': 'interfaces/mysql.md'
  - 'Input and Output Formats': 'interfaces/formats.md'
  - 'JDBC Driver': 'interfaces/jdbc.md'
  - 'ODBC Driver': 'interfaces/odbc.md'
  - 'C++ Client Library': 'interfaces/cpp.md'
  - 'Third-Party':
    - 'Client Libraries': 'interfaces/third-party/client_libraries.md'
    - 'Integrations': 'interfaces/third-party/integrations.md'
    - 'Visual Interfaces': 'interfaces/third-party/gui.md'
    - 'Proxies': 'interfaces/third-party/proxy.md'

- 'Database Engines':
    - 'Introduction': 'database_engines/index.md'
    - 'MySQL': 'database_engines/mysql.md'
    - 'Lazy': 'database_engines/lazy.md'

- 'Table Engines':
  - 'Introduction': 'operations/table_engines/index.md'
  - 'MergeTree Family':
    - 'MergeTree': 'operations/table_engines/mergetree.md'
    - 'Data Replication': 'operations/table_engines/replication.md'
    - 'Custom Partitioning Key': 'operations/table_engines/custom_partitioning_key.md'
    - 'ReplacingMergeTree': 'operations/table_engines/replacingmergetree.md'
    - 'SummingMergeTree': 'operations/table_engines/summingmergetree.md'
    - 'AggregatingMergeTree': 'operations/table_engines/aggregatingmergetree.md'
    - 'CollapsingMergeTree': 'operations/table_engines/collapsingmergetree.md'
    - 'VersionedCollapsingMergeTree': 'operations/table_engines/versionedcollapsingmergetree.md'
    - 'GraphiteMergeTree': 'operations/table_engines/graphitemergetree.md'
  - 'Log Family':
    - 'Introduction': 'operations/table_engines/log_family.md'
    - 'StripeLog': 'operations/table_engines/stripelog.md'
    - 'Log': 'operations/table_engines/log.md'
    - 'TinyLog': 'operations/table_engines/tinylog.md'
  - 'Integrations':
    - 'Kafka': 'operations/table_engines/kafka.md'
    - 'MySQL': 'operations/table_engines/mysql.md'
    - 'JDBC': 'operations/table_engines/jdbc.md'
    - 'ODBC': 'operations/table_engines/odbc.md'
    - 'HDFS': 'operations/table_engines/hdfs.md'
  - 'Special':
    - 'Distributed': 'operations/table_engines/distributed.md'
    - 'External data': 'operations/table_engines/external_data.md'
    - 'Dictionary': 'operations/table_engines/dictionary.md'
    - 'Merge': 'operations/table_engines/merge.md'
    - 'File': 'operations/table_engines/file.md'
    - 'Null': 'operations/table_engines/null.md'
    - 'Set': 'operations/table_engines/set.md'
    - 'Join': 'operations/table_engines/join.md'
    - 'URL': 'operations/table_engines/url.md'
    - 'View': 'operations/table_engines/view.md'
    - 'MaterializedView': 'operations/table_engines/materializedview.md'
    - 'Memory': 'operations/table_engines/memory.md'
    - 'Buffer': 'operations/table_engines/buffer.md'
<<<<<<< HEAD
    - 'GenerateRandom': 'operations/table_engines/generate.md'

=======
    - 'Generate': 'operations/table_engines/generate.md'
>>>>>>> 32b37c64
- 'SQL Reference':
  - 'hidden': 'query_language/index.md'
  - 'Syntax': 'query_language/syntax.md'
  - 'Statements':
    - 'SELECT': 'query_language/select.md'
    - 'INSERT INTO': 'query_language/insert_into.md'
    - 'CREATE': 'query_language/create.md'
    - 'ALTER': 'query_language/alter.md'
    - 'SYSTEM': 'query_language/system.md'
    - 'SHOW': 'query_language/show.md'
    - 'Other': 'query_language/misc.md'
  - 'Functions':
    - 'Introduction': 'query_language/functions/index.md'
    - 'Arithmetic': 'query_language/functions/arithmetic_functions.md'
    - 'Comparison': 'query_language/functions/comparison_functions.md'
    - 'Logical': 'query_language/functions/logical_functions.md'
    - 'Type Conversion': 'query_language/functions/type_conversion_functions.md'
    - 'Working with Dates and Times': 'query_language/functions/date_time_functions.md'
    - 'Working with strings': 'query_language/functions/string_functions.md'
    - 'For Searching Strings': 'query_language/functions/string_search_functions.md'
    - 'For Replacing in Strings': 'query_language/functions/string_replace_functions.md'
    - 'Conditional ': 'query_language/functions/conditional_functions.md'
    - 'Mathematical': 'query_language/functions/math_functions.md'
    - 'Rounding': 'query_language/functions/rounding_functions.md'
    - 'Working with Arrays': 'query_language/functions/array_functions.md'
    - 'Splitting and Merging Strings and Arrays': 'query_language/functions/splitting_merging_functions.md'
    - 'Bit': 'query_language/functions/bit_functions.md'
    - 'Bitmap': 'query_language/functions/bitmap_functions.md'
    - 'Hash': 'query_language/functions/hash_functions.md'
    - 'Generating Pseudo-Random Numbers': 'query_language/functions/random_functions.md'
    - 'Encoding': 'query_language/functions/encoding_functions.md'
    - 'Working with UUID': 'query_language/functions/uuid_functions.md'
    - 'Working with URLs': 'query_language/functions/url_functions.md'
    - 'Working with IP Addresses': 'query_language/functions/ip_address_functions.md'
    - 'Working with JSON.': 'query_language/functions/json_functions.md'
    - 'Higher-Order': 'query_language/functions/higher_order_functions.md'
    - 'Working with External Dictionaries': 'query_language/functions/ext_dict_functions.md'
    - 'Working with Yandex.Metrica Dictionaries': 'query_language/functions/ym_dict_functions.md'
    - 'Implementing the IN Operator': 'query_language/functions/in_functions.md'
    - 'arrayJoin': 'query_language/functions/array_join.md'
    - 'Working with geographical coordinates': 'query_language/functions/geo.md'
    - 'Working with Nullable arguments': 'query_language/functions/functions_for_nulls.md'
    - 'Machine Learning Functions': 'query_language/functions/machine_learning_functions.md'
    - 'Introspection': 'query_language/functions/introspection.md'
    - 'Other': 'query_language/functions/other_functions.md'
  - 'Aggregate Functions':
    - 'Introduction': 'query_language/agg_functions/index.md'
    - 'Reference': 'query_language/agg_functions/reference.md'
    - 'Aggregate function combinators': 'query_language/agg_functions/combinators.md'
    - 'Parametric aggregate functions': 'query_language/agg_functions/parametric_functions.md'
  - 'Table Functions':
    - 'Introduction': 'query_language/table_functions/index.md'
    - 'file': 'query_language/table_functions/file.md'
    - 'merge': 'query_language/table_functions/merge.md'
    - 'numbers': 'query_language/table_functions/numbers.md'
    - 'remote': 'query_language/table_functions/remote.md'
    - 'url': 'query_language/table_functions/url.md'
    - 'mysql': 'query_language/table_functions/mysql.md'
    - 'jdbc': 'query_language/table_functions/jdbc.md'
    - 'odbc': 'query_language/table_functions/odbc.md'
    - 'hdfs': 'query_language/table_functions/hdfs.md'
    - 'input': 'query_language/table_functions/input.md'
<<<<<<< HEAD
    - 'generateRandom': 'query_language/table_functions/generate.md'
- 'Dictionaries':
=======
    - 'generate': 'query_language/table_functions/generate.md'
  - 'Dictionaries':
>>>>>>> 32b37c64
    - 'Introduction': 'query_language/dicts/index.md'
    - 'External Dictionaries':
      - 'General Description': 'query_language/dicts/external_dicts.md'
      - 'Configuring an External Dictionary': 'query_language/dicts/external_dicts_dict.md'
      - 'Storing Dictionaries in Memory': 'query_language/dicts/external_dicts_dict_layout.md'
      - 'Dictionary Updates': 'query_language/dicts/external_dicts_dict_lifetime.md'
      - 'Sources of External Dictionaries': 'query_language/dicts/external_dicts_dict_sources.md'
      - 'Dictionary Key and Fields': 'query_language/dicts/external_dicts_dict_structure.md'
      - 'Hierarchical dictionaries': 'query_language/dicts/external_dicts_dict_hierarchical.md'
    - 'Internal Dictionaries': 'query_language/dicts/internal_dicts.md'
  - 'Operators': 'query_language/operators.md'
  - 'Data Types':
    - 'Introduction': 'data_types/index.md'
    - 'UInt8, UInt16, UInt32, UInt64, Int8, Int16, Int32, Int64': 'data_types/int_uint.md'
    - 'Float32, Float64': 'data_types/float.md'
    - 'Decimal': 'data_types/decimal.md'
    - 'Boolean': 'data_types/boolean.md'
    - 'String': 'data_types/string.md'
    - 'FixedString(N)': 'data_types/fixedstring.md'
    - 'UUID': 'data_types/uuid.md'
    - 'Date': 'data_types/date.md'
    - 'DateTime': 'data_types/datetime.md'
    - 'Enum': 'data_types/enum.md'
    - 'Array(T)': 'data_types/array.md'
    - 'AggregateFunction(name, types_of_arguments...)': 'data_types/nested_data_structures/aggregatefunction.md'
    - 'Tuple(T1, T2, ...)': 'data_types/tuple.md'
    - 'Nullable': 'data_types/nullable.md'
    - 'Nested Data Structures':
      - 'hidden': 'data_types/nested_data_structures/index.md'
      - 'Nested(Name1 Type1, Name2 Type2, ...)': 'data_types/nested_data_structures/nested.md'
    - 'Special Data Types':
      - 'hidden': 'data_types/special_data_types/index.md'
      - 'Expression': 'data_types/special_data_types/expression.md'
      - 'Set': 'data_types/special_data_types/set.md'
      - 'Nothing': 'data_types/special_data_types/nothing.md'
      - 'Interval': 'data_types/special_data_types/interval.md'
    - 'Domains':
      - 'Overview': 'data_types/domains/overview.md'
      - 'IPv4': 'data_types/domains/ipv4.md'
      - 'IPv6': 'data_types/domains/ipv6.md'

- 'Guides':
  - 'Overview': 'guides/index.md'
  - 'Applying CatBoost Models': 'guides/apply_catboost_model.md'

- 'Operations':
  - 'Introduction': 'operations/index.md'
  - 'Requirements': 'operations/requirements.md'
  - 'Monitoring': 'operations/monitoring.md'
  - 'Troubleshooting': 'operations/troubleshooting.md'
  - 'Usage Recommendations': 'operations/tips.md'
  - 'ClickHouse Update': 'operations/update.md'
  - 'Access Rights': 'operations/access_rights.md'
  - 'Data Backup': 'operations/backup.md'
  - 'Configuration Files': 'operations/configuration_files.md'
  - 'Quotas': 'operations/quotas.md'
  - 'System Tables': 'operations/system_tables.md'
  - 'Optimizing Performance':
    - 'Query Profiling': 'operations/performance/sampling_query_profiler.md'
  - 'Testing Hardware': 'operations/performance_test.md'
  - 'Server Configuration Parameters':
    - 'Introduction': 'operations/server_settings/index.md'
    - 'Server Settings': 'operations/server_settings/settings.md'
  - 'Settings':
    - 'Introduction': 'operations/settings/index.md'
    - 'Permissions for Queries': 'operations/settings/permissions_for_queries.md'
    - 'Restrictions on Query Complexity': 'operations/settings/query_complexity.md'
    - 'Settings': 'operations/settings/settings.md'
    - 'Settings Profiles': 'operations/settings/settings_profiles.md'
    - 'Constraints on Settings': 'operations/settings/constraints_on_settings.md'
    - 'User Settings': 'operations/settings/settings_users.md'
  - 'Utilities':
    - 'Overview': 'operations/utils/index.md'
    - 'clickhouse-copier': 'operations/utils/clickhouse-copier.md'
    - 'clickhouse-local': 'operations/utils/clickhouse-local.md'
    - 'clickhouse-benchmark': 'operations/utils/clickhouse-benchmark.md'

- 'Development':
  - 'hidden': 'development/index.md'
  - 'The Beginner ClickHouse Developer Instruction': 'development/developer_instruction.md'
  - 'Overview of ClickHouse Architecture': 'development/architecture.md'
  - 'Browse ClickHouse Source Code': 'development/browse_code.md'
  - 'How to Build ClickHouse on Linux': 'development/build.md'
  - 'How to Build ClickHouse on Mac OS X': 'development/build_osx.md'
  - 'How to Build ClickHouse on Linux for Mac OS X': 'development/build_cross_osx.md'
  - 'How to Build ClickHouse on Linux for AARCH64 (ARM64)': 'development/build_cross_arm.md'
  - 'How to Write C++ Code': 'development/style.md'
  - 'How to Run ClickHouse Tests': 'development/tests.md'
  - 'Third-Party Libraries Used': 'development/contrib.md'

- 'What''s New':
  - 'Roadmap': 'roadmap.md'
  - 'Changelog': 'changelog.md'
  - 'Security Changelog': 'security_changelog.md'

- 'F.A.Q.':
  - 'General Questions': 'faq/general.md'<|MERGE_RESOLUTION|>--- conflicted
+++ resolved
@@ -79,12 +79,8 @@
     - 'MaterializedView': 'operations/table_engines/materializedview.md'
     - 'Memory': 'operations/table_engines/memory.md'
     - 'Buffer': 'operations/table_engines/buffer.md'
-<<<<<<< HEAD
     - 'GenerateRandom': 'operations/table_engines/generate.md'
 
-=======
-    - 'Generate': 'operations/table_engines/generate.md'
->>>>>>> 32b37c64
 - 'SQL Reference':
   - 'hidden': 'query_language/index.md'
   - 'Syntax': 'query_language/syntax.md'
@@ -147,13 +143,9 @@
     - 'odbc': 'query_language/table_functions/odbc.md'
     - 'hdfs': 'query_language/table_functions/hdfs.md'
     - 'input': 'query_language/table_functions/input.md'
-<<<<<<< HEAD
     - 'generateRandom': 'query_language/table_functions/generate.md'
-- 'Dictionaries':
-=======
-    - 'generate': 'query_language/table_functions/generate.md'
+
   - 'Dictionaries':
->>>>>>> 32b37c64
     - 'Introduction': 'query_language/dicts/index.md'
     - 'External Dictionaries':
       - 'General Description': 'query_language/dicts/external_dicts.md'
