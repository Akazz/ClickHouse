import logging
import sys

import pytest
from helpers.cluster import ClickHouseCluster

logging.getLogger().setLevel(logging.INFO)
logging.getLogger().addHandler(logging.StreamHandler())


@pytest.fixture(scope="module")
def cluster():
    try:
        cluster = ClickHouseCluster(__file__)
        cluster.add_instance("node",
                             main_configs=["configs/minio.xml", "configs/ssl.xml", "configs/config.d/log_conf.xml"],
                             with_minio=True)
        logging.info("Starting cluster...")
        cluster.start()
        logging.info("Cluster started")

        yield cluster
    finally:
        cluster.shutdown()


def assert_objects_count(cluster, objects_count, path='data/'):
    minio = cluster.minio_client
    s3_objects = list(minio.list_objects(cluster.minio_bucket, path))
    if objects_count != len(s3_objects):
        for s3_object in s3_objects:
            object_meta = minio.stat_object(cluster.minio_bucket, s3_object.object_name)
            logging.info("Existing S3 object: %s", str(object_meta))
        assert objects_count == len(s3_objects)


@pytest.mark.parametrize(
    "log_engine,files_overhead,files_overhead_per_insert",
    [("TinyLog", 1, 1), ("Log", 2, 1), ("StripeLog", 1, 2)])
def test_log_family_s3(cluster, log_engine, files_overhead, files_overhead_per_insert):
    node = cluster.instances["node"]

    node.query("CREATE TABLE s3_test (id UInt64) Engine={}".format(log_engine))

    node.query("INSERT INTO s3_test SELECT number FROM numbers(5)")
    assert node.query("SELECT * FROM s3_test") == "0\n1\n2\n3\n4\n"
<<<<<<< HEAD
    assert_objects_count(cluster, files_overhead_per_insert + files_overhead)

    node.query("INSERT INTO s3_test SELECT number + 5 FROM numbers(3)")
    assert node.query("SELECT * FROM s3_test order by id") == "0\n1\n2\n3\n4\n5\n6\n7\n"
    assert_objects_count(cluster, files_overhead_per_insert * 2 + files_overhead)

    node.query("INSERT INTO s3_test SELECT number + 8 FROM numbers(1)")
    assert node.query("SELECT * FROM s3_test order by id") == "0\n1\n2\n3\n4\n5\n6\n7\n8\n"
    assert_objects_count(cluster, files_overhead_per_insert * 3 + files_overhead)

    node.query("TRUNCATE TABLE s3_test")
    assert_objects_count(cluster, 0)
=======
    print(list(minio.list_objects(cluster.minio_bucket, 'data/')), file=sys.stderr)
    assert len(list(minio.list_objects(cluster.minio_bucket, 'data/'))) == files_overhead_per_insert + files_overhead

    node.query("INSERT INTO s3_test SELECT number + 5 FROM numbers(3)")
    assert node.query("SELECT * FROM s3_test order by id") == "0\n1\n2\n3\n4\n5\n6\n7\n"
    print(list(minio.list_objects(cluster.minio_bucket, 'data/')), file=sys.stderr)
    assert len(
        list(minio.list_objects(cluster.minio_bucket, 'data/'))) == files_overhead_per_insert * 2 + files_overhead

    node.query("INSERT INTO s3_test SELECT number + 8 FROM numbers(1)")
    assert node.query("SELECT * FROM s3_test order by id") == "0\n1\n2\n3\n4\n5\n6\n7\n8\n"
    print(list(minio.list_objects(cluster.minio_bucket, 'data/')), file=sys.stderr)
    assert len(
        list(minio.list_objects(cluster.minio_bucket, 'data/'))) == files_overhead_per_insert * 3 + files_overhead

    node.query("TRUNCATE TABLE s3_test")
    print(list(minio.list_objects(cluster.minio_bucket, 'data/')), file=sys.stderr)
    assert len(list(minio.list_objects(cluster.minio_bucket, 'data/'))) == 0
>>>>>>> 60aef3d5

    node.query("DROP TABLE s3_test")<|MERGE_RESOLUTION|>--- conflicted
+++ resolved
@@ -27,6 +27,7 @@
 def assert_objects_count(cluster, objects_count, path='data/'):
     minio = cluster.minio_client
     s3_objects = list(minio.list_objects(cluster.minio_bucket, path))
+    print(s3_objects, file=sys.stderr)
     if objects_count != len(s3_objects):
         for s3_object in s3_objects:
             object_meta = minio.stat_object(cluster.minio_bucket, s3_object.object_name)
@@ -44,7 +45,6 @@
 
     node.query("INSERT INTO s3_test SELECT number FROM numbers(5)")
     assert node.query("SELECT * FROM s3_test") == "0\n1\n2\n3\n4\n"
-<<<<<<< HEAD
     assert_objects_count(cluster, files_overhead_per_insert + files_overhead)
 
     node.query("INSERT INTO s3_test SELECT number + 5 FROM numbers(3)")
@@ -57,25 +57,5 @@
 
     node.query("TRUNCATE TABLE s3_test")
     assert_objects_count(cluster, 0)
-=======
-    print(list(minio.list_objects(cluster.minio_bucket, 'data/')), file=sys.stderr)
-    assert len(list(minio.list_objects(cluster.minio_bucket, 'data/'))) == files_overhead_per_insert + files_overhead
-
-    node.query("INSERT INTO s3_test SELECT number + 5 FROM numbers(3)")
-    assert node.query("SELECT * FROM s3_test order by id") == "0\n1\n2\n3\n4\n5\n6\n7\n"
-    print(list(minio.list_objects(cluster.minio_bucket, 'data/')), file=sys.stderr)
-    assert len(
-        list(minio.list_objects(cluster.minio_bucket, 'data/'))) == files_overhead_per_insert * 2 + files_overhead
-
-    node.query("INSERT INTO s3_test SELECT number + 8 FROM numbers(1)")
-    assert node.query("SELECT * FROM s3_test order by id") == "0\n1\n2\n3\n4\n5\n6\n7\n8\n"
-    print(list(minio.list_objects(cluster.minio_bucket, 'data/')), file=sys.stderr)
-    assert len(
-        list(minio.list_objects(cluster.minio_bucket, 'data/'))) == files_overhead_per_insert * 3 + files_overhead
-
-    node.query("TRUNCATE TABLE s3_test")
-    print(list(minio.list_objects(cluster.minio_bucket, 'data/')), file=sys.stderr)
-    assert len(list(minio.list_objects(cluster.minio_bucket, 'data/'))) == 0
->>>>>>> 60aef3d5
 
     node.query("DROP TABLE s3_test")