# Third-party libraries may have substandard code.

if (CMAKE_CXX_COMPILER_ID STREQUAL "GNU")
    set (CMAKE_C_FLAGS "${CMAKE_C_FLAGS} -Wno-unused-function -Wno-unused-variable -Wno-unused-but-set-variable -Wno-unused-result -Wno-deprecated-declarations -Wno-maybe-uninitialized -Wno-format -Wno-misleading-indentation -Wno-stringop-overflow")
    set (CMAKE_CXX_FLAGS "${CMAKE_CXX_FLAGS} -Wno-old-style-cast -Wno-unused-function -Wno-unused-variable -Wno-unused-but-set-variable -Wno-unused-result -Wno-deprecated-declarations -Wno-non-virtual-dtor -Wno-maybe-uninitialized -Wno-format -Wno-misleading-indentation -Wno-implicit-fallthrough -Wno-class-memaccess -std=c++1z")
elseif (CMAKE_CXX_COMPILER_ID STREQUAL "Clang")
    set (CMAKE_C_FLAGS "${CMAKE_C_FLAGS} -Wno-unused-function -Wno-unused-variable -Wno-unused-result -Wno-deprecated-declarations -Wno-format -Wno-parentheses-equality")
    set (CMAKE_CXX_FLAGS "${CMAKE_CXX_FLAGS} -Wno-old-style-cast -Wno-unused-function -Wno-unused-variable -Wno-unused-result -Wno-deprecated-declarations -Wno-non-virtual-dtor -Wno-format -std=c++1z")
endif ()

if (USE_INTERNAL_BOOST_LIBRARY)
    add_subdirectory (boost-cmake)
endif ()

if (USE_INTERNAL_LZ4_LIBRARY)
    add_subdirectory (lz4-cmake)
endif ()

if (USE_INTERNAL_ZSTD_LIBRARY)
    add_subdirectory (zstd-cmake)
endif ()

if (USE_INTERNAL_RE2_LIBRARY)
    set(RE2_BUILD_TESTING 0 CACHE INTERNAL "")
    add_subdirectory (re2)
    add_subdirectory (re2_st)
endif ()

if (USE_INTERNAL_DOUBLE_CONVERSION_LIBRARY)
    set (BUILD_TESTING 0 CACHE INTERNAL "")
    add_subdirectory (double-conversion)
endif ()

if (USE_INTERNAL_CITYHASH_LIBRARY)
    add_subdirectory (cityhash102)
endif ()

if (USE_INTERNAL_FARMHASH_LIBRARY)
    add_subdirectory (libfarmhash)
endif ()

if (USE_INTERNAL_METROHASH_LIBRARY)
    add_subdirectory (libmetrohash)
endif ()

add_subdirectory (murmurhash)

if (USE_INTERNAL_BTRIE_LIBRARY)
    add_subdirectory (libbtrie)
endif ()

if (USE_INTERNAL_UNWIND_LIBRARY)
    add_subdirectory (libunwind)
endif ()

if (USE_INTERNAL_ZLIB_LIBRARY)
    set (ZLIB_COMPAT 1 CACHE INTERNAL "") # also enables WITH_GZFILEOP
    set (WITH_NATIVE_INSTRUCTIONS ${ARCH_NATIVE} CACHE INTERNAL "")
    if (OS_FREEBSD OR ARCH_I386)
        set (WITH_OPTIM 0 CACHE INTERNAL "") # Bug in assembler
    endif ()
    if (ARCH_AARCH64)
        set(WITH_NEON 1 CACHE INTERNAL "")
        set(WITH_ACLE 1 CACHE INTERNAL "")
    endif ()

    add_subdirectory (${INTERNAL_ZLIB_NAME})
    # todo: make pull to Dead2/zlib-ng and remove:
    # We should use same defines when including zlib.h as used when zlib compiled
    target_compile_definitions (zlib PUBLIC ZLIB_COMPAT WITH_GZFILEOP)
    target_compile_definitions (zlibstatic PUBLIC ZLIB_COMPAT WITH_GZFILEOP)
    if(CMAKE_SYSTEM_PROCESSOR MATCHES "x86_64" OR CMAKE_SYSTEM_PROCESSOR MATCHES "AMD64")
       target_compile_definitions (zlib PUBLIC X86_64 UNALIGNED_OK)
       target_compile_definitions (zlibstatic PUBLIC X86_64 UNALIGNED_OK)
    endif ()

    set_target_properties(example PROPERTIES EXCLUDE_FROM_ALL 1)
    if (TARGET example64)
        set_target_properties(example64 PROPERTIES EXCLUDE_FROM_ALL 1)
    endif ()

    set_target_properties(minigzip PROPERTIES EXCLUDE_FROM_ALL 1)
    if (TARGET minigzip64)
        set_target_properties(minigzip64 PROPERTIES EXCLUDE_FROM_ALL 1)
    endif ()
endif ()

if (USE_INTERNAL_CCTZ_LIBRARY)
    add_subdirectory (cctz-cmake)
endif ()

if (ENABLE_TCMALLOC AND USE_INTERNAL_GPERFTOOLS_LIBRARY)
    add_subdirectory (libtcmalloc)
endif ()

if (ENABLE_JEMALLOC AND USE_INTERNAL_JEMALLOC_LIBRARY)
    add_subdirectory (jemalloc-cmake)
endif ()

if (USE_INTERNAL_CPUID_LIBRARY)
    add_subdirectory (libcpuid)
endif ()

if (USE_INTERNAL_SSL_LIBRARY)
    if (NOT MAKE_STATIC_LIBRARIES)
        set (BUILD_SHARED 1)
    endif ()
    set (USE_SHARED ${USE_STATIC_LIBRARIES})
    set (LIBRESSL_SKIP_INSTALL 1)
    add_subdirectory (ssl)
    target_include_directories(${OPENSSL_CRYPTO_LIBRARY} SYSTEM PUBLIC ${OPENSSL_INCLUDE_DIR})
    target_include_directories(${OPENSSL_SSL_LIBRARY} SYSTEM PUBLIC ${OPENSSL_INCLUDE_DIR})
endif ()

if (ENABLE_MYSQL AND USE_INTERNAL_MYSQL_LIBRARY)
    add_subdirectory (mariadb-connector-c-cmake)
    target_include_directories(mysqlclient BEFORE PRIVATE ${ZLIB_INCLUDE_DIR})
    target_include_directories(mysqlclient BEFORE PRIVATE ${OPENSSL_INCLUDE_DIR})
endif ()

if (USE_INTERNAL_RDKAFKA_LIBRARY)
    add_subdirectory (librdkafka-cmake)
    target_include_directories(rdkafka BEFORE PRIVATE ${ZLIB_INCLUDE_DIR})
    target_include_directories(rdkafka BEFORE PRIVATE ${OPENSSL_INCLUDE_DIR})
endif ()

if (ENABLE_ODBC AND USE_INTERNAL_ODBC_LIBRARY)
    add_subdirectory (unixodbc-cmake)
endif ()

if (USE_INTERNAL_CAPNP_LIBRARY)
    set (BUILD_TESTING 0 CACHE INTERNAL "")
    set (_save ${CMAKE_CXX_EXTENSIONS})
    set (CMAKE_CXX_EXTENSIONS)
    add_subdirectory (capnproto/c++)
    set (CMAKE_CXX_EXTENSIONS ${_save})
    target_include_directories(${CAPNP_LIBRARY} PUBLIC $<BUILD_INTERFACE:${CMAKE_CURRENT_SOURCE_DIR}/capnproto/c++/src>)
endif ()

if (USE_INTERNAL_POCO_LIBRARY)
    set (save_CMAKE_CXX_FLAGS ${CMAKE_CXX_FLAGS})
    set (save_CMAKE_C_FLAGS ${CMAKE_C_FLAGS})
    set (_save ${ENABLE_TESTS})
    set (ENABLE_TESTS 0)
    set (POCO_ENABLE_TESTS 0)
    set (CMAKE_DISABLE_FIND_PACKAGE_ZLIB 1)
    if (MSVC)
        set (ENABLE_DATA_ODBC 0 CACHE INTERNAL "") # TODO (build fail)
    endif ()
    add_subdirectory (poco)
    unset (CMAKE_DISABLE_FIND_PACKAGE_ZLIB)
    set (ENABLE_TESTS ${_save})
    set (CMAKE_CXX_FLAGS ${save_CMAKE_CXX_FLAGS})
    set (CMAKE_C_FLAGS ${save_CMAKE_C_FLAGS})

    if (OPENSSL_FOUND AND TARGET Crypto AND (NOT DEFINED ENABLE_POCO_NETSSL OR ENABLE_POCO_NETSSL))
        # Bug in poco https://github.com/pocoproject/poco/pull/2100 found on macos
        target_include_directories(Crypto SYSTEM PUBLIC ${OPENSSL_INCLUDE_DIR})
    endif ()
endif ()

if (USE_INTERNAL_GTEST_LIBRARY)
    # Google Test from sources
    add_subdirectory(${ClickHouse_SOURCE_DIR}/contrib/googletest/googletest ${CMAKE_CURRENT_BINARY_DIR}/googletest)
    # avoid problems with <regexp.h>
    target_compile_definitions (gtest INTERFACE GTEST_HAS_POSIX_RE=0)
    target_include_directories (gtest SYSTEM INTERFACE ${ClickHouse_SOURCE_DIR}/contrib/googletest/include)
endif ()

if (USE_INTERNAL_LLVM_LIBRARY)
    file(GENERATE OUTPUT ${CMAKE_CURRENT_BINARY_DIR}/empty.cpp CONTENT " ")
    add_library(LLVM0 ${CMAKE_CURRENT_BINARY_DIR}/empty.cpp) # silly cmake bug fix
    # ld: unknown option: --color-diagnostics
    if (APPLE)
        set (LINKER_SUPPORTS_COLOR_DIAGNOSTICS 0 CACHE INTERNAL "")
    endif ()
    set (LLVM_ENABLE_EH 1 CACHE INTERNAL "")
    set (LLVM_ENABLE_RTTI 1 CACHE INTERNAL "")
    set (LLVM_INCLUDE_TESTS 0 CACHE INTERNAL "")
    set (LLVM_INCLUDE_EXAMPLES 0 CACHE INTERNAL "")
    set (LLVM_INCLUDE_TOOLS 0 CACHE INTERNAL "")
    set (LLVM_INSTALL_TOOLCHAIN_ONLY 0 CACHE INTERNAL "")
    set (CLANG_BUILT_STANDALONE 0 CACHE INTERNAL "")
    set (LLDB_BUILT_STANDALONE 0 CACHE INTERNAL "")
    set (CLANG_ENABLE_STATIC_ANALYZER 0 CACHE INTERNAL "")
    set (CLANG_ENABLE_ARCMT 0 CACHE INTERNAL "")
    set (CLANG_BUILD_TOOLS 0 CACHE INTERNAL "")
    set (BENCHMARK_ENABLE_GTEST_TESTS 0 CACHE INTERNAL "")
    set (BENCHMARK_ENABLE_ASSEMBLY_TESTS 0 CACHE INTERNAL "")
    set (LLVM_TARGETS_TO_BUILD "X86;AArch64" CACHE INTERNAL "")
    add_subdirectory (llvm/llvm)
endif ()

<<<<<<< HEAD
if (USE_INTERNAL_HDFS3_LIBRARY)
    include(${CMAKE_SOURCE_DIR}/cmake/find_protobuf.cmake)
    if (USE_INTERNAL_PROTOBUF_LIBRARY)
        set(protobuf_BUILD_TESTS OFF CACHE INTERNAL "" FORCE)
        set(protobuf_BUILD_SHARED_LIBS OFF CACHE INTERNAL "" FORCE)
        add_subdirectory(protobuf/cmake)
    endif ()
    add_subdirectory(libhdfs3-cmake)
endif ()
=======
if (USE_BASE64)
    add_subdirectory (base64-cmake)
endif()
>>>>>>> 910d57c1
<|MERGE_RESOLUTION|>--- conflicted
+++ resolved
@@ -191,7 +191,6 @@
     add_subdirectory (llvm/llvm)
 endif ()
 
-<<<<<<< HEAD
 if (USE_INTERNAL_HDFS3_LIBRARY)
     include(${CMAKE_SOURCE_DIR}/cmake/find_protobuf.cmake)
     if (USE_INTERNAL_PROTOBUF_LIBRARY)
@@ -201,8 +200,7 @@
     endif ()
     add_subdirectory(libhdfs3-cmake)
 endif ()
-=======
+
 if (USE_BASE64)
     add_subdirectory (base64-cmake)
-endif()
->>>>>>> 910d57c1
+endif()