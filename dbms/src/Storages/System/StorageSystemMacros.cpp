--- conflicted
+++ resolved
@@ -14,25 +14,8 @@
     };
 }
 
-<<<<<<< HEAD
-
-BlockInputStreams StorageSystemMacros::read(
-        const Names & column_names,
-        const SelectQueryInfo &,
-        const Context & context,
-        QueryProcessingStage::Enum processed_stage,
-        const size_t /*max_block_size*/,
-        const unsigned /*num_streams*/)
-{
-    check(column_names);
-    checkQueryProcessingStage(processed_stage, context);
-
-    MutableColumns res_columns = getSampleBlock().cloneEmptyColumns();
-
-=======
 void StorageSystemMacros::fillData(MutableColumns & res_columns, const Context & context, const SelectQueryInfo &) const
 {
->>>>>>> 2ebe6beb
     auto macros = context.getMacros();
 
     for (const auto & macro : macros->getMacroMap())
