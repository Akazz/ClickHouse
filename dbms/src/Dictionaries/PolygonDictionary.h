#pragma once

#include <atomic>
#include <variant>
#include <Core/Block.h>
#include <Columns/ColumnDecimal.h>
#include <Columns/ColumnString.h>
#include <Common/Arena.h>
#include <Poco/Logger.h>
#include <boost/geometry.hpp>
#include <boost/geometry/geometries/multi_polygon.hpp>

#include "DictionaryStructure.h"
#include "IDictionary.h"
#include "IDictionarySource.h"

namespace DB
{

namespace bg = boost::geometry;

/** An interface for polygon dictionaries.
 *  Polygons are read and stored as multi_polygons from boost::geometry in Euclidean coordinates.
 *  An implementation should inherit from this base class and preprocess the data upon construction if needed.
 *  It must override the find method of this class which retrieves the polygon containing a single point.
 */
class IPolygonDictionary : public IDictionaryBase
{
public:
    /** Controls the different types of polygons allowed as input.
     *  The structure of a multi-polygon is as follows:
     *      - A multi-polygon is represented by a nonempty array of polygons.
     *      - A polygon is represented by a nonempty array of rings. The first element represents the outer ring. Zero
     *        or more following rings are cut out from the polygon.
     *      - A ring is represented by a nonempty array of points.
     *      - A point is represented by its coordinates stored in an according structure (see below).
     *  A simple polygon is represented by an one-dimensional array of points, stored in the according structure.
     */
    enum class InputType
    {
        MultiPolygon,
        SimplePolygon
    };
    /** Controls the different types allowed for providing the coordinates of points.
     *  Right now a point can be represented by either an array or a tuple of two Float64 values.
     */
    enum class PointType
    {
        Array,
        Tuple,
    };
    IPolygonDictionary(
            const std::string & database_,
            const std::string & name_,
            const DictionaryStructure & dict_struct_,
            DictionarySourcePtr source_ptr_,
            DictionaryLifetime dict_lifetime_,
            InputType input_type_,
            PointType point_type_);

    const std::string & getDatabase() const override;
    const std::string & getName() const override;
    const std::string & getFullName() const override;

    std::string getTypeName() const override;

    std::string getKeyDescription() const;

    size_t getBytesAllocated() const override;

    size_t getQueryCount() const override;

    double getHitRate() const override;

    size_t getElementCount() const override;

    double getLoadFactor() const override;

    const IDictionarySource * getSource() const override;

    const DictionaryStructure & getStructure() const override;

    const DictionaryLifetime  & getLifetime() const override;

    bool isInjective(const std::string & attribute_name) const override;

    BlockInputStreamPtr getBlockInputStream(const Names & column_names, size_t max_block_size) const override;

    template <typename T>
    using ResultArrayType = std::conditional_t<IsDecimalNumber<T>, DecimalPaddedPODArray<T>, PaddedPODArray<T>>;

    /** Functions used to retrieve attributes of specific type by key. */

#define DECLARE(TYPE) \
    void get##TYPE( \
        const std::string & attribute_name, const Columns & key_columns, const DataTypes &, ResultArrayType<TYPE> & out) const;
        DECLARE(UInt8)
        DECLARE(UInt16)
        DECLARE(UInt32)
        DECLARE(UInt64)
        DECLARE(UInt128)
        DECLARE(Int8)
        DECLARE(Int16)
        DECLARE(Int32)
        DECLARE(Int64)
        DECLARE(Float32)
        DECLARE(Float64)
        DECLARE(Decimal32)
        DECLARE(Decimal64)
        DECLARE(Decimal128)
#undef DECLARE

    void getString(const std::string & attribute_name, const Columns & key_columns, const DataTypes &, ColumnString * out) const;

#define DECLARE(TYPE) \
    void get##TYPE( \
        const std::string & attribute_name, \
        const Columns & key_columns, \
        const DataTypes &, \
        const PaddedPODArray<TYPE> & def, \
        ResultArrayType<TYPE> & out) const;
        DECLARE(UInt8)
        DECLARE(UInt16)
        DECLARE(UInt32)
        DECLARE(UInt64)
        DECLARE(UInt128)
        DECLARE(Int8)
        DECLARE(Int16)
        DECLARE(Int32)
        DECLARE(Int64)
        DECLARE(Float32)
        DECLARE(Float64)
        DECLARE(Decimal32)
        DECLARE(Decimal64)
        DECLARE(Decimal128)
#undef DECLARE

    void getString(
            const std::string & attribute_name,
            const Columns & key_columns,
            const DataTypes &,
            const ColumnString * const def,
            ColumnString * const out) const;

#define DECLARE(TYPE) \
    void get##TYPE( \
        const std::string & attribute_name, \
        const Columns & key_columns, \
        const DataTypes &, \
        const TYPE def, \
        ResultArrayType<TYPE> & out) const;
        DECLARE(UInt8)
        DECLARE(UInt16)
        DECLARE(UInt32)
        DECLARE(UInt64)
        DECLARE(UInt128)
        DECLARE(Int8)
        DECLARE(Int16)
        DECLARE(Int32)
        DECLARE(Int64)
        DECLARE(Float32)
        DECLARE(Float64)
        DECLARE(Decimal32)
        DECLARE(Decimal64)
        DECLARE(Decimal128)
#undef DECLARE

    void getString(
            const std::string & attribute_name,
            const Columns & key_columns,
            const DataTypes & key_types,
            const String & def,
            ColumnString * const out) const;

    /** Checks whether or not a point can be found in one of the polygons in the dictionary.
     *  The check is performed for multiple points represented by columns of their x and y coordinates.
     *  The boolean result is written to out.
     */
    // TODO: Refactor the whole dictionary design to perform stronger checks, i.e. make this an override.
    void has(const Columns & key_columns, const DataTypes & key_types, PaddedPODArray<UInt8> & out) const;

    /** A two-dimensional point in Euclidean coordinates. */
    using Point = bg::model::d2::point_xy<Float64, bg::cs::cartesian>;
    /** A polygon in boost is a an outer ring of points with zero or more cut out inner rings. */
    using Polygon = bg::model::polygon<Point>;
    /** A ring in boost used for describing the polygons. */
    using Ring = bg::model::ring<Point>;

protected:
    /** Returns true if the given point can be found in the polygon dictionary.
     *  If true id is set to the index of a polygon containing the given point.
     *  Overridden in different implementations of this interface.
     */
    virtual bool find(const Point & point, size_t & id) const = 0;

    std::vector<Polygon> polygons;
    std::vector<double> areas;
    /** Since the original data may have been in the form of multi-polygons, an id is stored for each single polygon
     *  corresponding to the row in which any other attributes for this entry are located.
     */
    std::vector<size_t> ids;

    const std::string database;
    const std::string name;
    const std::string full_name;
    const DictionaryStructure dict_struct;
    const DictionarySourcePtr source_ptr;
    const DictionaryLifetime dict_lifetime;

    const InputType input_type;
    const PointType point_type;

private:
    /** Helper functions for loading the data from the configuration.
     *  The polygons serving as keys are extracted into boost types.
     *  All other values are stored in one column per attribute.
     */
    void createAttributes();
    void blockToAttributes(const Block & block);
    void loadData();

    void calculateBytesAllocated();

    /** Checks whether a given attribute exists and returns its index */
    size_t getAttributeIndex(const std::string & attribute_name) const;

    /** Helper functions to retrieve and instantiate the provided null value of an attribute.
     *  Since a null value is obligatory for every attribute they are simply appended to null_values defined below.
     */
    template <typename T>
    void appendNullValueImpl(const Field & null_value);
    void appendNullValue(AttributeUnderlyingType type, const Field & value);

    /** Helper function for retrieving the value of an attribute by key. */
    template <typename AttributeType, typename OutputType, typename ValueSetter, typename DefaultGetter>
    void getItemsImpl(size_t attribute_ind, const Columns & key_columns, ValueSetter && set_value, DefaultGetter && get_default) const;

    /** A mapping from the names of the attributes to their index in the two vectors defined below. */
    std::map<std::string, size_t> attribute_index_by_name;
    /** A vector of columns storing the values of each attribute. */
    Columns attributes;
    /** A vector of null values corresponding to each attribute. */
    std::vector<std::variant<
        UInt8,
        UInt16,
        UInt32,
        UInt64,
        UInt128,
        Int8,
        Int16,
        Int32,
        Int64,
        Decimal32,
        Decimal64,
        Decimal128,
        Float32,
        Float64,
        String>> null_values;

    size_t bytes_allocated = 0;
    size_t element_count = 0;
    mutable std::atomic<size_t> query_count{0};

    /** Extracts a list of polygons from a column according to input_type and point_type.
     *  The polygons are appended to the dictionary with the corresponding ids.
     */
    void extractPolygons(const ColumnPtr & column);

    /** Extracts a list of points from two columns representing their x and y coordinates. */
    static std::vector<Point> extractPoints(const Columns &key_columns);
};

<<<<<<< HEAD
=======
/** Simple implementation of the polygon dictionary. Doesn't generate anything during its construction.
 *  Iterates over all stored polygons for each query, checking each of them in linear time.
 *  Retrieves the polygon with the smallest area containing the given point. If there is more than one any such polygon
 *  may be returned.
 */
class SimplePolygonDictionary : public IPolygonDictionary
{
public:
    SimplePolygonDictionary(
            const std::string & database_,
            const std::string & name_,
            const DictionaryStructure & dict_struct_,
            DictionarySourcePtr source_ptr_,
            DictionaryLifetime dict_lifetime_,
            InputType input_type_,
            PointType point_type_);

    std::shared_ptr<const IExternalLoadable> clone() const override;

private:
    bool find(const Point & point, size_t & id) const override;
};

/** Generate edge indexes during its construction in
 *  the following way: sort all polygon's vertexes by x coordinate, and then store all interesting
 *  polygon edges for each adjacent x coordinates. For each query finds interesting edges and 
 *  iterates over them, finding required polygon. If there is more than one any such polygon may be returned.
 */
class BucketsPolygonIndex
{
public:
    /** A two-dimensional point in Euclidean coordinates. */
    using Point = IPolygonDictionary::Point;
    /** A polygon in boost is a an outer ring of points with zero or more cut out inner rings. */
    using Polygon = IPolygonDictionary::Polygon;
    /** A ring in boost used for describing the polygons. */
    using Ring = IPolygonDictionary::Ring;

    /** Builds an index by splitting all edges with provided sorted x coordinates. */
    BucketsPolygonIndex(const std::vector<Polygon> & polygons, const std::vector<Float64> & splits);

    /** Builds an index by splitting all edges with all points x coordinates. */
    BucketsPolygonIndex(const std::vector<Polygon> & polygons);

    /** Finds polygon id the same way as IPolygonIndex. */
    bool find(const Point & point, size_t & id) const;

private:
    /** Returns unique x coordinates among all points. */
    std::vector<Float64> uniqueX(const std::vector<Polygon> & polygons);

    /** Builds indexes described above. */
    void indexBuild(const std::vector<Polygon> & polygons);

    /** Auxiliary function for adding ring to index */
    void indexAddRing(const Ring & ring, size_t polygon_id);

    /** Edge describes edge (adjacent points) of any polygon, and contains polygon's id.
     *  Invariant here is first point has x not greater than second point.
     */
    struct Edge
    {
        Point l;
        Point r;
        size_t polygon_id;

        static bool compare1(const Edge & a, const Edge & b);
        static bool compare2(const Edge & a, const Edge & b);
    };

    Poco::Logger * log;

    /** Sorted distinct coordinates of all vertexes. */
    std::vector<Float64> sorted_x;
    std::vector<Edge> all_edges;

    /** Edges from all polygons, classified by sorted_x borders.
     *  edges_index[i] stores all interesting edges in range ( sorted_x[i]; sorted_x[i + 1] ]
     *  That means edges_index.size() + 1 == sorted_x.size()
     */
    std::vector<std::vector<Edge>> edges_index;
};

/** Smarty implementation of the polygon dictionary. Uses BucketsPolygonIndex. */
class SmartPolygonDictionary : public IPolygonDictionary
{
public:
    SmartPolygonDictionary(
            const std::string & database_,
            const std::string & name_,
            const DictionaryStructure & dict_struct_,
            DictionarySourcePtr source_ptr_,
            DictionaryLifetime dict_lifetime_,
            InputType input_type_,
            PointType point_type_);

    std::shared_ptr<const IExternalLoadable> clone() const override;

private:
    bool find(const Point & point, size_t & id) const override;

    BucketsPolygonIndex buckets_idx;
};

>>>>>>> a4765cfd
}
<|MERGE_RESOLUTION|>--- conflicted
+++ resolved
@@ -270,111 +270,4 @@
     static std::vector<Point> extractPoints(const Columns &key_columns);
 };
 
-<<<<<<< HEAD
-=======
-/** Simple implementation of the polygon dictionary. Doesn't generate anything during its construction.
- *  Iterates over all stored polygons for each query, checking each of them in linear time.
- *  Retrieves the polygon with the smallest area containing the given point. If there is more than one any such polygon
- *  may be returned.
- */
-class SimplePolygonDictionary : public IPolygonDictionary
-{
-public:
-    SimplePolygonDictionary(
-            const std::string & database_,
-            const std::string & name_,
-            const DictionaryStructure & dict_struct_,
-            DictionarySourcePtr source_ptr_,
-            DictionaryLifetime dict_lifetime_,
-            InputType input_type_,
-            PointType point_type_);
-
-    std::shared_ptr<const IExternalLoadable> clone() const override;
-
-private:
-    bool find(const Point & point, size_t & id) const override;
-};
-
-/** Generate edge indexes during its construction in
- *  the following way: sort all polygon's vertexes by x coordinate, and then store all interesting
- *  polygon edges for each adjacent x coordinates. For each query finds interesting edges and 
- *  iterates over them, finding required polygon. If there is more than one any such polygon may be returned.
- */
-class BucketsPolygonIndex
-{
-public:
-    /** A two-dimensional point in Euclidean coordinates. */
-    using Point = IPolygonDictionary::Point;
-    /** A polygon in boost is a an outer ring of points with zero or more cut out inner rings. */
-    using Polygon = IPolygonDictionary::Polygon;
-    /** A ring in boost used for describing the polygons. */
-    using Ring = IPolygonDictionary::Ring;
-
-    /** Builds an index by splitting all edges with provided sorted x coordinates. */
-    BucketsPolygonIndex(const std::vector<Polygon> & polygons, const std::vector<Float64> & splits);
-
-    /** Builds an index by splitting all edges with all points x coordinates. */
-    BucketsPolygonIndex(const std::vector<Polygon> & polygons);
-
-    /** Finds polygon id the same way as IPolygonIndex. */
-    bool find(const Point & point, size_t & id) const;
-
-private:
-    /** Returns unique x coordinates among all points. */
-    std::vector<Float64> uniqueX(const std::vector<Polygon> & polygons);
-
-    /** Builds indexes described above. */
-    void indexBuild(const std::vector<Polygon> & polygons);
-
-    /** Auxiliary function for adding ring to index */
-    void indexAddRing(const Ring & ring, size_t polygon_id);
-
-    /** Edge describes edge (adjacent points) of any polygon, and contains polygon's id.
-     *  Invariant here is first point has x not greater than second point.
-     */
-    struct Edge
-    {
-        Point l;
-        Point r;
-        size_t polygon_id;
-
-        static bool compare1(const Edge & a, const Edge & b);
-        static bool compare2(const Edge & a, const Edge & b);
-    };
-
-    Poco::Logger * log;
-
-    /** Sorted distinct coordinates of all vertexes. */
-    std::vector<Float64> sorted_x;
-    std::vector<Edge> all_edges;
-
-    /** Edges from all polygons, classified by sorted_x borders.
-     *  edges_index[i] stores all interesting edges in range ( sorted_x[i]; sorted_x[i + 1] ]
-     *  That means edges_index.size() + 1 == sorted_x.size()
-     */
-    std::vector<std::vector<Edge>> edges_index;
-};
-
-/** Smarty implementation of the polygon dictionary. Uses BucketsPolygonIndex. */
-class SmartPolygonDictionary : public IPolygonDictionary
-{
-public:
-    SmartPolygonDictionary(
-            const std::string & database_,
-            const std::string & name_,
-            const DictionaryStructure & dict_struct_,
-            DictionarySourcePtr source_ptr_,
-            DictionaryLifetime dict_lifetime_,
-            InputType input_type_,
-            PointType point_type_);
-
-    std::shared_ptr<const IExternalLoadable> clone() const override;
-
-private:
-    bool find(const Point & point, size_t & id) const override;
-
-    BucketsPolygonIndex buckets_idx;
-};
-
->>>>>>> a4765cfd
 }
